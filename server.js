import { McpServer } from '@modelcontextprotocol/sdk/server/mcp.js';
import axios from 'axios';
import { z } from 'zod';
import 'dotenv/config';
import { readFile } from 'fs/promises';

const RIOT_API_KEY = process.env.RIOT_API_KEY;

export function createMCPLoLServer() {
  const server = new McpServer({
    name: 'mcp-lol-server',
    version: '1.0.0',
  });

  server.registerTool(
    'get_champion_stats',
    {
      description: "Récupère les statistiques de base d'un champion de League of Legends par son nom.",
      inputSchema: {
        championName: z.string().describe('Le nom du champion (ex: Yasuo, Ahri).'),
      },
    },
    async ({ championName }) => {
      if (!RIOT_API_KEY) {
        return {
          content: [
            { type: 'text', text: "Erreur: RIOT_API_KEY n'est pas configurée." },
          ],
          isError: true,
        };
      }
      try {
        const versionsResponse = await axios.get(
          'https://ddragon.leagueoflegends.com/api/versions.json'
        );
        const latestVersion = versionsResponse.data[0];
        const allChampionsResponse = await axios.get(
          `https://ddragon.leagueoflegends.com/cdn/${latestVersion}/data/en_US/champion.json`
        );
        const championsData = allChampionsResponse.data.data;

        let championKey = Object.keys(championsData).find(
          (key) => key.toLowerCase() === championName.toLowerCase()
        );
        if (!championKey) {
          championKey = Object.keys(championsData).find(
            (key) => championsData[key].id.toLowerCase() === championName.toLowerCase()
          );
        }
        if (championName.toLowerCase() === 'wukong') championKey = 'MonkeyKing';

        if (!championKey || !championsData[championKey]) {
          return {
            content: [
              {
                type: 'text',
                text: `Champion "${championName}" non trouvé.`,
              },
            ],
            isError: true,
          };
        }

        const champion = championsData[championKey];
        return {
          content: [
            { type: 'text', text: JSON.stringify(champion, null, 2) },
          ],
          structuredContent: {
            id: champion.id,
            name: champion.name,
            title: champion.title,
            stats: champion.stats,
            tags: champion.tags,
            blurb: champion.blurb,
          },
        };
      } catch (error) {
        return {
          content: [
            {
              type: 'text',
              text: `Erreur lors de la récupération des stats pour ${championName}. Détails: ${error.message}`,
            },
          ],
          isError: true,
        };
      }
    }
  );

  server.registerTool(
    'get_all_items',
    {
      description:
        'Récupère la liste complète des objets de League of Legends avec leurs statistiques.',
      inputSchema: {},
    },
    async () => {
      try {
        const versionsResponse = await axios.get(
          'https://ddragon.leagueoflegends.com/api/versions.json'
        );
        const latestVersion = versionsResponse.data[0];
        const itemsResponse = await axios.get(
          `https://ddragon.leagueoflegends.com/cdn/${latestVersion}/data/en_US/item.json`
        );
        const items = itemsResponse.data.data;
        return {
          content: [{ type: 'text', text: JSON.stringify(items, null, 2) }],
          structuredContent: items,
        };
      } catch (error) {
        try {
<<<<<<< HEAD
          const json = await readFile(
            new URL('./data/items.json', import.meta.url),
            'utf-8'
          );
          const localData = JSON.parse(json);
=======
          const localData = await import('./data/items.json', {
            with: { type: 'json' },
          });
>>>>>>> 4aa641c6
          return {
            content: [
              {
                type: 'text',
                text:
                  'Données locales utilisées car la récupération depuis ' +
                  "l'API a échoué:\n" +
                  JSON.stringify(localData, null, 2),
              },
            ],
            structuredContent: localData,
          };
        } catch (e) {
          return {
            content: [
              {
                type: 'text',
                text: `Erreur lors de la récupération des objets. Détails: ${error.message}`,
              },
            ],
            isError: true,
          };
        }
      }
    }
  );

  server.registerTool(
    'get_all_runes',
    {
      description: 'Récupère la liste complète des runes de League of Legends.',
      inputSchema: {},
    },
    async () => {
      try {
        const versionsResponse = await axios.get(
          'https://ddragon.leagueoflegends.com/api/versions.json'
        );
        const latestVersion = versionsResponse.data[0];
        const runesResponse = await axios.get(
          `https://ddragon.leagueoflegends.com/cdn/${latestVersion}/data/en_US/runesReforged.json`
        );
        const runes = runesResponse.data;
        return {
          content: [{ type: 'text', text: JSON.stringify(runes, null, 2) }],
          structuredContent: runes,
        };
      } catch (error) {
        try {
<<<<<<< HEAD
          const json = await readFile(
            new URL('./data/runes.json', import.meta.url),
            'utf-8'
          );
          const localData = JSON.parse(json);
=======
          const localData = await import('./data/runes.json', {
            with: { type: 'json' },
          });
>>>>>>> 4aa641c6
          return {
            content: [
              {
                type: 'text',
                text:
                  'Données locales utilisées car la récupération depuis ' +
                  "l'API a échoué:\n" +
                  JSON.stringify(localData, null, 2),
              },
            ],
            structuredContent: localData,
          };
        } catch (e) {
          return {
            content: [
              {
                type: 'text',
                text: `Erreur lors de la récupération des runes. Détails: ${error.message}`,
              },
            ],
            isError: true,
          };
        }
      }
    }
  );

  return server;
}<|MERGE_RESOLUTION|>--- conflicted
+++ resolved
@@ -12,10 +12,14 @@
     version: '1.0.0',
   });
 
+  /* ------------------------------------------------------------------ */
+  /*  TOOL : get_champion_stats                                         */
+  /* ------------------------------------------------------------------ */
   server.registerTool(
     'get_champion_stats',
     {
-      description: "Récupère les statistiques de base d'un champion de League of Legends par son nom.",
+      description:
+        "Récupère les statistiques de base d'un champion de League of Legends par son nom.",
       inputSchema: {
         championName: z.string().describe('Le nom du champion (ex: Yasuo, Ahri).'),
       },
@@ -24,48 +28,45 @@
       if (!RIOT_API_KEY) {
         return {
           content: [
-            { type: 'text', text: "Erreur: RIOT_API_KEY n'est pas configurée." },
+            { type: 'text', text: "Erreur : RIOT_API_KEY n'est pas configurée." },
           ],
           isError: true,
         };
       }
+
       try {
         const versionsResponse = await axios.get(
-          'https://ddragon.leagueoflegends.com/api/versions.json'
+          'https://ddragon.leagueoflegends.com/api/versions.json',
         );
         const latestVersion = versionsResponse.data[0];
+
         const allChampionsResponse = await axios.get(
-          `https://ddragon.leagueoflegends.com/cdn/${latestVersion}/data/en_US/champion.json`
+          `https://ddragon.leagueoflegends.com/cdn/${latestVersion}/data/en_US/champion.json`,
         );
         const championsData = allChampionsResponse.data.data;
 
+        // Recherche insensible à la casse + alias MonkeyKing
         let championKey = Object.keys(championsData).find(
-          (key) => key.toLowerCase() === championName.toLowerCase()
+          (key) => key.toLowerCase() === championName.toLowerCase(),
         );
         if (!championKey) {
           championKey = Object.keys(championsData).find(
-            (key) => championsData[key].id.toLowerCase() === championName.toLowerCase()
+            (key) => championsData[key].id.toLowerCase() === championName.toLowerCase(),
           );
         }
         if (championName.toLowerCase() === 'wukong') championKey = 'MonkeyKing';
 
         if (!championKey || !championsData[championKey]) {
           return {
-            content: [
-              {
-                type: 'text',
-                text: `Champion "${championName}" non trouvé.`,
-              },
-            ],
+            content: [{ type: 'text', text: `Champion "${championName}" non trouvé.` }],
             isError: true,
           };
         }
 
         const champion = championsData[championKey];
-        return {
-          content: [
-            { type: 'text', text: JSON.stringify(champion, null, 2) },
-          ],
+
+        return {
+          content: [{ type: 'text', text: JSON.stringify(champion, null, 2) }],
           structuredContent: {
             id: champion.id,
             name: champion.name,
@@ -80,15 +81,18 @@
           content: [
             {
               type: 'text',
-              text: `Erreur lors de la récupération des stats pour ${championName}. Détails: ${error.message}`,
+              text: `Erreur lors de la récupération des stats pour ${championName}. Détails : ${error.message}`,
             },
           ],
           isError: true,
         };
       }
-    }
+    },
   );
 
+  /* ------------------------------------------------------------------ */
+  /*  TOOL : get_all_items                                              */
+  /* ------------------------------------------------------------------ */
   server.registerTool(
     'get_all_items',
     {
@@ -99,37 +103,34 @@
     async () => {
       try {
         const versionsResponse = await axios.get(
-          'https://ddragon.leagueoflegends.com/api/versions.json'
+          'https://ddragon.leagueoflegends.com/api/versions.json',
         );
         const latestVersion = versionsResponse.data[0];
+
         const itemsResponse = await axios.get(
-          `https://ddragon.leagueoflegends.com/cdn/${latestVersion}/data/en_US/item.json`
+          `https://ddragon.leagueoflegends.com/cdn/${latestVersion}/data/en_US/item.json`,
         );
         const items = itemsResponse.data.data;
+
         return {
           content: [{ type: 'text', text: JSON.stringify(items, null, 2) }],
           structuredContent: items,
         };
       } catch (error) {
+        // Fallback local
         try {
-<<<<<<< HEAD
           const json = await readFile(
             new URL('./data/items.json', import.meta.url),
-            'utf-8'
+            'utf-8',
           );
           const localData = JSON.parse(json);
-=======
-          const localData = await import('./data/items.json', {
-            with: { type: 'json' },
-          });
->>>>>>> 4aa641c6
+
           return {
             content: [
               {
                 type: 'text',
                 text:
-                  'Données locales utilisées car la récupération depuis ' +
-                  "l'API a échoué:\n" +
+                  "Données locales utilisées car la récupération depuis l'API a échoué :\n" +
                   JSON.stringify(localData, null, 2),
               },
             ],
@@ -140,16 +141,19 @@
             content: [
               {
                 type: 'text',
-                text: `Erreur lors de la récupération des objets. Détails: ${error.message}`,
+                text: `Erreur lors de la récupération des objets. Détails : ${error.message}`,
               },
             ],
             isError: true,
           };
         }
       }
-    }
+    },
   );
 
+  /* ------------------------------------------------------------------ */
+  /*  TOOL : get_all_runes                                              */
+  /* ------------------------------------------------------------------ */
   server.registerTool(
     'get_all_runes',
     {
@@ -159,37 +163,34 @@
     async () => {
       try {
         const versionsResponse = await axios.get(
-          'https://ddragon.leagueoflegends.com/api/versions.json'
+          'https://ddragon.leagueoflegends.com/api/versions.json',
         );
         const latestVersion = versionsResponse.data[0];
+
         const runesResponse = await axios.get(
-          `https://ddragon.leagueoflegends.com/cdn/${latestVersion}/data/en_US/runesReforged.json`
+          `https://ddragon.leagueoflegends.com/cdn/${latestVersion}/data/en_US/runesReforged.json`,
         );
         const runes = runesResponse.data;
+
         return {
           content: [{ type: 'text', text: JSON.stringify(runes, null, 2) }],
           structuredContent: runes,
         };
       } catch (error) {
+        // Fallback local
         try {
-<<<<<<< HEAD
           const json = await readFile(
             new URL('./data/runes.json', import.meta.url),
-            'utf-8'
+            'utf-8',
           );
           const localData = JSON.parse(json);
-=======
-          const localData = await import('./data/runes.json', {
-            with: { type: 'json' },
-          });
->>>>>>> 4aa641c6
+
           return {
             content: [
               {
                 type: 'text',
                 text:
-                  'Données locales utilisées car la récupération depuis ' +
-                  "l'API a échoué:\n" +
+                  "Données locales utilisées car la récupération depuis l'API a échoué :\n" +
                   JSON.stringify(localData, null, 2),
               },
             ],
@@ -200,14 +201,14 @@
             content: [
               {
                 type: 'text',
-                text: `Erreur lors de la récupération des runes. Détails: ${error.message}`,
+                text: `Erreur lors de la récupération des runes. Détails : ${error.message}`,
               },
             ],
             isError: true,
           };
         }
       }
-    }
+    },
   );
 
   return server;

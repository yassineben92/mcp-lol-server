import { McpServer } from '@modelcontextprotocol/sdk/server/mcp.js';
import axios from 'axios';
import { z } from 'zod';
import 'dotenv/config';
import { readFile } from 'fs/promises';

<<<<<<< HEAD
let cachedChampions = null;

let cachedItems = null;

async function loadChampion(championName) {
  if (!cachedChampions) {
    try {
      const versionsResponse = await axios.get(
        'https://ddragon.leagueoflegends.com/api/versions.json',
      );
      const latestVersion = versionsResponse.data[0];

      const allChampionsResponse = await axios.get(
        `https://ddragon.leagueoflegends.com/cdn/${latestVersion}/data/en_US/champion.json`,
      );
      cachedChampions = allChampionsResponse.data.data;
    } catch (_) {
      const json = await readFile(
        new URL('./data/champions.json', import.meta.url),
        'utf-8',
      );
      cachedChampions = JSON.parse(json);
    }
  }

  let championKey = Object.keys(cachedChampions).find(
    (key) => key.toLowerCase() === championName.toLowerCase(),
  );
  if (!championKey) {
    championKey = Object.keys(cachedChampions).find(
      (key) => cachedChampions[key].id.toLowerCase() === championName.toLowerCase(),
    );
  }
  if (championName.toLowerCase() === 'wukong') championKey = 'MonkeyKing';

  if (!championKey || !cachedChampions[championKey]) {
    return null;
  }

  const basicData = cachedChampions[championKey];

  if (basicData.spells) {
    return basicData;
  }

  try {
    const versionsResponse = await axios.get(
      'https://ddragon.leagueoflegends.com/api/versions.json',
    );
    const latestVersion = versionsResponse.data[0];

    const detailResponse = await axios.get(
      `https://ddragon.leagueoflegends.com/cdn/${latestVersion}/data/en_US/champion/${championKey}.json`,
    );
    const full = detailResponse.data.data[championKey];
    cachedChampions[championKey] = full;
    return full;
  } catch (_) {
    return basicData;
  }
}

=======
let cachedItems = null;

>>>>>>> 9ae3da59
async function loadItems() {
  if (cachedItems) return cachedItems;
  try {
    const versionsResponse = await axios.get(
      'https://ddragon.leagueoflegends.com/api/versions.json',
    );
    const latestVersion = versionsResponse.data[0];

    const itemsResponse = await axios.get(
      `https://ddragon.leagueoflegends.com/cdn/${latestVersion}/data/en_US/item.json`,
    );
    cachedItems = itemsResponse.data.data;
    return cachedItems;
  } catch (_) {
    const json = await readFile(new URL('./data/items.json', import.meta.url), 'utf-8');
    cachedItems = JSON.parse(json);
    return cachedItems;
  }
}

const RIOT_API_KEY = process.env.RIOT_API_KEY;

export function createMCPLoLServer() {
  const server = new McpServer({
    name: 'mcp-lol-server',
    version: '1.0.0',
  });

  /* ------------------------------------------------------------------ */
  /*  TOOL : get_champion_stats                                         */
  /* ------------------------------------------------------------------ */
  server.registerTool(
    'get_champion_stats',
    {
      description:
        "Récupère les statistiques de base d'un champion de League of Legends par son nom.",
      inputSchema: {
        championName: z.string().describe('Le nom du champion (ex: Yasuo, Ahri).'),
      },
    },
    async ({ championName }) => {
      if (!RIOT_API_KEY) {
        return {
          content: [
            { type: 'text', text: "Erreur : RIOT_API_KEY n'est pas configurée." },
          ],
          isError: true,
        };
      }

      try {
        const champion = await loadChampion(championName);

        if (!champion) {
          return {
            content: [{ type: 'text', text: `Champion "${championName}" non trouvé.` }],
            isError: true,
          };
        }

        const simplifiedSpells = Array.isArray(champion.spells)
          ? champion.spells.map((s) => ({
              id: s.id,
              name: s.name,
              description: s.description,
              cooldown: s.cooldown,
              cost: s.cost,
            }))
          : [];

        return {
          content: [{ type: 'text', text: JSON.stringify(champion, null, 2) }],
          structuredContent: {
            id: champion.id,
            name: champion.name,
            title: champion.title,
            stats: champion.stats,
            tags: champion.tags,
            blurb: champion.blurb,
            passive: champion.passive,
            spells: simplifiedSpells,
          },
        };
      } catch (error) {
        return {
          content: [
            {
              type: 'text',
              text: `Erreur lors de la récupération des stats pour ${championName}. Détails : ${error.message}`,
            },
          ],
          isError: true,
        };
      }
    },
  );

  /* ------------------------------------------------------------------ */
  /*  TOOL : get_all_items                                              */
  /* ------------------------------------------------------------------ */
  server.registerTool(
    'get_all_items',
    {
      description:
        'Récupère la liste complète ou filtrée des objets de League of Legends.',
      inputSchema: {
        query: z.string().optional().describe("Filtre par nom ou identifiant"),
        tag: z.string().optional().describe("Filtre par tag d'objet (Damage, etc.)"),
      },
    },
    async ({ query, tag }) => {
      try {
        const data = await loadItems();
        let entries = Object.entries(data);
<<<<<<< HEAD

        if (query) {
          const q = query.toLowerCase();
          entries = entries.filter(
            ([id, item]) =>
              id.toLowerCase().includes(q) || item.name.toLowerCase().includes(q),
          );
        }

=======

        if (query) {
          const q = query.toLowerCase();
          entries = entries.filter(
            ([id, item]) =>
              id.toLowerCase().includes(q) || item.name.toLowerCase().includes(q),
          );
        }

>>>>>>> 9ae3da59
        if (tag) {
          const t = tag.toLowerCase();
          entries = entries.filter(
            ([, item]) =>
              Array.isArray(item.tags) &&
              item.tags.some((tg) => tg.toLowerCase() === t),
          );
        }

        const simplified = entries.map(([id, item]) => ({
          id,
          name: item.name,
          plaintext: item.plaintext,
<<<<<<< HEAD
          description: item.description,
=======
>>>>>>> 9ae3da59
          tags: item.tags,
          stats: item.stats,
        }));

        return {
          content: [{ type: 'text', text: JSON.stringify(simplified, null, 2) }],
          structuredContent: simplified,
        };
      } catch (error) {
        return {
          content: [
            {
              type: 'text',
              text: `Erreur lors de la récupération des objets. Détails : ${error.message}`,
            },
          ],
          isError: true,
        };
      }
    },
  );

  /* ------------------------------------------------------------------ */
  /*  TOOL : get_all_runes                                              */
  /* ------------------------------------------------------------------ */
  server.registerTool(
    'get_all_runes',
    {
      description: 'Récupère la liste complète des runes de League of Legends.',
      inputSchema: {},
    },
    async () => {
      try {
        const versionsResponse = await axios.get(
          'https://ddragon.leagueoflegends.com/api/versions.json',
        );
        const latestVersion = versionsResponse.data[0];

        const runesResponse = await axios.get(
          `https://ddragon.leagueoflegends.com/cdn/${latestVersion}/data/en_US/runesReforged.json`,
        );
        const runes = runesResponse.data;

        return {
          content: [{ type: 'text', text: JSON.stringify(runes, null, 2) }],
          structuredContent: runes,
        };
      } catch (error) {
        // Fallback local
        try {
          const json = await readFile(
            new URL('./data/runes.json', import.meta.url),
            'utf-8',
          );
          const localData = JSON.parse(json);

          return {
            content: [
              {
                type: 'text',
                text:
                  "Données locales utilisées car la récupération depuis l'API a échoué :\n" +
                  JSON.stringify(localData, null, 2),
              },
            ],
            structuredContent: localData,
          };
        } catch (e) {
          return {
            content: [
              {
                type: 'text',
                text: `Erreur lors de la récupération des runes. Détails : ${error.message}`,
              },
            ],
            isError: true,
          };
        }
      }
    },
  );

  return server;
}<|MERGE_RESOLUTION|>--- conflicted
+++ resolved
@@ -4,12 +4,14 @@
 import 'dotenv/config';
 import { readFile } from 'fs/promises';
 
-<<<<<<< HEAD
-let cachedChampions = null;
-
-let cachedItems = null;
-
-async function loadChampion(championName) {
+/* ------------------------------------------------------------------ */
+/*  CACHE & HELPERS                                                   */
+/* ------------------------------------------------------------------ */
+
+let cachedChampions: Record<string, any> | null = null;
+let cachedItems: Record<string, any> | null = null;
+
+async function loadChampion(championName: string) {
   if (!cachedChampions) {
     try {
       const versionsResponse = await axios.get(
@@ -21,7 +23,7 @@
         `https://ddragon.leagueoflegends.com/cdn/${latestVersion}/data/en_US/champion.json`,
       );
       cachedChampions = allChampionsResponse.data.data;
-    } catch (_) {
+    } catch {
       const json = await readFile(
         new URL('./data/champions.json', import.meta.url),
         'utf-8',
@@ -35,21 +37,19 @@
   );
   if (!championKey) {
     championKey = Object.keys(cachedChampions).find(
-      (key) => cachedChampions[key].id.toLowerCase() === championName.toLowerCase(),
+      (key) => cachedChampions![key].id.toLowerCase() === championName.toLowerCase(),
     );
   }
   if (championName.toLowerCase() === 'wukong') championKey = 'MonkeyKing';
 
-  if (!championKey || !cachedChampions[championKey]) {
-    return null;
-  }
+  if (!championKey || !cachedChampions[championKey]) return null;
 
   const basicData = cachedChampions[championKey];
 
-  if (basicData.spells) {
-    return basicData;
-  }
-
+  /* Si on a déjà les sorts détaillés, pas besoin d’appeler l’API à nouveau */
+  if (basicData.spells) return basicData;
+
+  /* Sinon, on complète avec les détails */
   try {
     const versionsResponse = await axios.get(
       'https://ddragon.leagueoflegends.com/api/versions.json',
@@ -62,17 +62,14 @@
     const full = detailResponse.data.data[championKey];
     cachedChampions[championKey] = full;
     return full;
-  } catch (_) {
+  } catch {
     return basicData;
   }
 }
 
-=======
-let cachedItems = null;
-
->>>>>>> 9ae3da59
 async function loadItems() {
   if (cachedItems) return cachedItems;
+
   try {
     const versionsResponse = await axios.get(
       'https://ddragon.leagueoflegends.com/api/versions.json',
@@ -83,13 +80,16 @@
       `https://ddragon.leagueoflegends.com/cdn/${latestVersion}/data/en_US/item.json`,
     );
     cachedItems = itemsResponse.data.data;
-    return cachedItems;
-  } catch (_) {
+  } catch {
     const json = await readFile(new URL('./data/items.json', import.meta.url), 'utf-8');
     cachedItems = JSON.parse(json);
-    return cachedItems;
-  }
+  }
+  return cachedItems;
 }
+
+/* ------------------------------------------------------------------ */
+/*  SERVER INITIALISATION                                             */
+/* ------------------------------------------------------------------ */
 
 const RIOT_API_KEY = process.env.RIOT_API_KEY;
 
@@ -114,9 +114,7 @@
     async ({ championName }) => {
       if (!RIOT_API_KEY) {
         return {
-          content: [
-            { type: 'text', text: "Erreur : RIOT_API_KEY n'est pas configurée." },
-          ],
+          content: [{ type: 'text', text: "Erreur : RIOT_API_KEY n'est pas configurée." }],
           isError: true,
         };
       }
@@ -132,7 +130,7 @@
         }
 
         const simplifiedSpells = Array.isArray(champion.spells)
-          ? champion.spells.map((s) => ({
+          ? champion.spells.map((s: any) => ({
               id: s.id,
               name: s.name,
               description: s.description,
@@ -154,7 +152,7 @@
             spells: simplifiedSpells,
           },
         };
-      } catch (error) {
+      } catch (error: any) {
         return {
           content: [
             {
@@ -177,52 +175,39 @@
       description:
         'Récupère la liste complète ou filtrée des objets de League of Legends.',
       inputSchema: {
-        query: z.string().optional().describe("Filtre par nom ou identifiant"),
+        query: z.string().optional().describe('Filtre par nom ou identifiant'),
         tag: z.string().optional().describe("Filtre par tag d'objet (Damage, etc.)"),
       },
     },
     async ({ query, tag }) => {
       try {
         const data = await loadItems();
-        let entries = Object.entries(data);
-<<<<<<< HEAD
-
+        let entries = Object.entries(data); // [id, item]
+
+        /* Filtre texte libre ----------------------------------------- */
         if (query) {
           const q = query.toLowerCase();
           entries = entries.filter(
-            ([id, item]) =>
+            ([id, item]: [string, any]) =>
               id.toLowerCase().includes(q) || item.name.toLowerCase().includes(q),
           );
         }
 
-=======
-
-        if (query) {
-          const q = query.toLowerCase();
-          entries = entries.filter(
-            ([id, item]) =>
-              id.toLowerCase().includes(q) || item.name.toLowerCase().includes(q),
-          );
-        }
-
->>>>>>> 9ae3da59
+        /* Filtre par tag --------------------------------------------- */
         if (tag) {
           const t = tag.toLowerCase();
           entries = entries.filter(
-            ([, item]) =>
-              Array.isArray(item.tags) &&
-              item.tags.some((tg) => tg.toLowerCase() === t),
+            ([, item]: [string, any]) =>
+              Array.isArray(item.tags) && item.tags.some((tg: string) => tg.toLowerCase() === t),
           );
         }
 
+        /* Projection simplifiée -------------------------------------- */
         const simplified = entries.map(([id, item]) => ({
           id,
           name: item.name,
           plaintext: item.plaintext,
-<<<<<<< HEAD
           description: item.description,
-=======
->>>>>>> 9ae3da59
           tags: item.tags,
           stats: item.stats,
         }));
@@ -231,7 +216,7 @@
           content: [{ type: 'text', text: JSON.stringify(simplified, null, 2) }],
           structuredContent: simplified,
         };
-      } catch (error) {
+      } catch (error: any) {
         return {
           content: [
             {
@@ -271,12 +256,9 @@
           structuredContent: runes,
         };
       } catch (error) {
-        // Fallback local
+        /* Fallback local -------------------------------------------- */
         try {
-          const json = await readFile(
-            new URL('./data/runes.json', import.meta.url),
-            'utf-8',
-          );
+          const json = await readFile(new URL('./data/runes.json', import.meta.url), 'utf-8');
           const localData = JSON.parse(json);
 
           return {
@@ -290,7 +272,7 @@
             ],
             structuredContent: localData,
           };
-        } catch (e) {
+        } catch (e: any) {
           return {
             content: [
               {
